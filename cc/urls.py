# cc/urls.py
from __future__ import annotations

import os
import re
import logging
from importlib import import_module

from django.conf import settings
from django.conf.urls.static import static
from django.contrib import admin
from django.contrib.auth import views as auth_views  # <- for login/logout fallbacks
from django.http import HttpResponse, JsonResponse, HttpResponseBase
from django.shortcuts import redirect, render
from django.template.loader import get_template
from django.urls import include, path, re_path, reverse, NoReverseMatch
from django.views.generic import RedirectView
from django.templatetags.static import static as static_build  # may raise with Manifest storage

from cc import views as core_views

log = logging.getLogger(__name__)

# ======================================================================================
# Helpers
# ======================================================================================
def robots_txt(_request):
    return HttpResponse("User-agent: *\nDisallow: /", content_type="text/plain")


def _try_import(modpath: str):
    try:
        return import_module(modpath)
    except Exception as e:
        log.error("Import failed for %s: %s", modpath, e)
        return None


def _try_from(modpath: str, attr: str):
    mod = _try_import(modpath)
    return getattr(mod, attr, None) if mod else None


def safe_include(prefix: str, module_path: str, namespace: str | None = None):
    """
    Include a child urlconf without taking the whole site down on import error.
    Logs errors and continues. Ensures proper app_name + namespace wiring.
    """
    try:
        mod = import_module(module_path)
        if not hasattr(mod, "urlpatterns"):
            log.error("URLConf %s has no urlpatterns; skipping include.", module_path)
            return []
<<<<<<< HEAD
=======
        # choose an app_name (prefer module.app_name, else provided namespace, else last module segment)
>>>>>>> ba39f558
        app_name = getattr(mod, "app_name", None) or namespace or module_path.rsplit(".", 1)[0].split(".")[-1]
        inc = include((mod.urlpatterns, app_name), namespace=namespace or app_name)
        return [path(prefix, inc)]
    except Exception as e:
        log.error("URL include failed for %s: %s", module_path, e)
        return []


def _safe_static(path_fragment: str) -> str:
    try:
        return static_build(path_fragment)
    except Exception:
        return settings.STATIC_URL.rstrip("/") + "/" + path_fragment.lstrip("/")


def _reverse_exists(name: str) -> bool:
    try:
        reverse(name)
        return True
    except NoReverseMatch:
        return False


def _first_working_reverse(names: tuple[str, ...]) -> str | None:
<<<<<<< HEAD
    """Return the **URL path** of the first reversable name."""
=======
    """
    Returns the **URL path** of the first reversable name, not the name itself.
    """
>>>>>>> ba39f558
    for n in names:
        try:
            return reverse(n)
        except NoReverseMatch:
            continue
    return None


def _safe_redirect_to(name: str, fallback: str = "/accounts/login/"):
    def _view(_request, *args, **kwargs):
        try:
            return redirect(reverse(name))
        except NoReverseMatch:
            return redirect(fallback)
    return _view


def _patterns_have_name(patterns, name: str) -> bool:
    """Pattern introspection (safe at import-time; no reverse())."""
    try:
        from django.urls.resolvers import URLPattern, URLResolver
    except Exception:
        return False

    for p in patterns:
        try:
            if isinstance(p, URLPattern):
                if p.name == name:
                    return True
            elif isinstance(p, URLResolver):
                if _patterns_have_name(p.url_patterns, name):
                    return True
        except Exception:
            continue
    return False


def _redirect_first(names: tuple[str, ...], fallback_path: str = "/accounts/login/"):
    """Redirect to first resolvable URL name or fallback_path."""
    target = _first_working_reverse(names)
    return redirect(target or fallback_path)


# ======================================================================================
# Smart root redirect
# ======================================================================================
is_hq_admin = _try_from("circuitcity.hq.permissions", "is_hq_admin") or (lambda _u: False)
get_active_business = _try_from("circuitcity.tenants.utils", "get_active_business") or (lambda _r: None)

_tenants_views = _try_import("tenants.views") or _try_import("circuitcity.tenants.views")
_activate_mine_view = getattr(_tenants_views, "activate_mine", None)


def root_redirect(request):
    # Anonymous -> login (prefer two_factor if present)
    if not getattr(request, "user", None) or not request.user.is_authenticated:
        return _redirect_first(("two_factor:login", "accounts:login", "login"), "/accounts/login/")

    # HQ admins -> HQ dashboard
    if is_hq_admin(request.user):
        target = _first_working_reverse(("hq:dashboard", "hq:home", "hq:subscriptions", "hq_subscriptions"))
        if target:
            return redirect(target)

    # No active business -> activation/chooser
    try:
        active = get_active_business(request)
    except Exception:
        active = None
    if not active:
        target = _first_working_reverse(("tenants:activate_mine", "tenants:choose_business", "tenants:join"))
        if target:
            return redirect(target)
        if _activate_mine_view:
            return redirect("/tenants/activate-mine/")

    # Store dashboards
    candidates = (
        "dashboard:home",
        "inventory:inventory_dashboard",
        "inventory:dashboard",
        "inventory:stock_list",
        "dashboard:agent_dashboard",
        "wallet:agent_wallet",
        "reports:home",
        "admin:index",
    )
    target = _first_working_reverse(candidates)
    if target:
        return redirect(target)

    return redirect("/inventory/")


# ======================================================================================
# Tiny debug probes
# ======================================================================================
def session_set(request):
    request.session["probe"] = "ok"
    return HttpResponse("set")


def session_get(request):
    return HttpResponse(request.session.get("probe", "missing"))


def __whoami__(request):
    data = {
        "DEBUG": settings.DEBUG,
        "BASE_DIR": str(settings.BASE_DIR),
        "TEMPLATE_DIRS": [str(p) for p in settings.TEMPLATES[0].get("DIRS", [])],
        "APP_DIRS": settings.TEMPLATES[0].get("APP_DIRS", False),
        "INSTALLED_APPS_contains_accounts": any(a.endswith("accounts") for a in settings.INSTALLED_APPS),
        "INSTALLED_APPS_contains_ccreports": any(a.endswith("ccreports") for a in settings.INSTALLED_APPS),
        "LOGIN_URL": settings.LOGIN_URL,
        "LOGIN_REDIRECT_URL": getattr(settings, "LOGIN_REDIRECT_URL", "/"),
        "LOGIN_TEMPLATE_PROBED": "registration/login_v11_fix.html",
        "LOGIN_TEMPLATE_ORIGIN": None,
        "REPORTS_TEMPLATES_CHECKED": ["reports/home.html", "ccreports/home.html", "reports/index.html"],
        "REPORTS_TEMPLATE_FOUND": None,
    }
    try:
        t = get_template("registration/login_v11_fix.html")
        data["LOGIN_TEMPLATE_ORIGIN"] = getattr(getattr(t, "origin", None), "name", None)
    except Exception as e:
        data["LOGIN_TEMPLATE_ORIGIN"] = f"(not found) {e.__class__.__name__}: {e}"

<<<<<<< HEAD
    # FIXED: normal loop (no invalid 'as list[str]' syntax)
    for cand in data["REPORTS_TEMPLATES_CHECKED"]:
=======
    for cand in data["REPORTS_TEMPLATES_CHECKED"] as list[str]:
>>>>>>> ba39f558
        try:
            rt = get_template(cand)
            data["REPORTS_TEMPLATE_FOUND"] = {
                "template": cand,
                "origin": getattr(getattr(rt, "origin", None), "name", None),
            }
            break
        except Exception:
            continue

    return JsonResponse(data, json_dumps_params={"indent": 2})


def __render_login__(request):
    try:
        t = get_template("registration/login_v11_fix.html")
        origin = getattr(getattr(t, "origin", None), "name", "(unknown origin)")
        html = t.render({"form": None, "_debug_note": "Rendered by __render_login__ (no auth flow)."})
        banner = f"""
        <div style="margin:10px 0;padding:10px 12px;border-radius:10px;
                    background:#ecfeff;border:1px solid #bae6fd;color:#0c4a6e;
                    font-family:system-ui,Segoe UI,Inter,Roboto,Arial,sans-serif;">
          <strong>Rendered at /__render_login__</strong><br>
          Template origin: <code>{origin}</code>
        </div>
        """
        if "<body" in html.lower():
            body_start = html.lower().find("<body")
            if body_start != -1:
                gt = html.find(">", body_start)
                if gt != -1:
                    html = html[: gt + 1] + banner + html[gt + 1 :]
        else:
            html = banner + html
        return HttpResponse(html)
    except Exception as e:
        return HttpResponse(
            f"<pre>registration/login_v11_fix.html could not be loaded:\n{e.__class__.__name__}: {e}</pre>",
            status=500,
            content_type="text/html",
        )


def __render_reports__(request):
    candidates = ["reports/home.html", "ccreports/home.html", "reports/index.html"]
    last_err = None
    for cand in candidates:
        try:
            t = get_template(cand)
            origin = getattr(getattr(t, "origin", None), "name", "(unknown origin)")
            html = t.render({"_debug_note": f"Rendered by __render_reports__ using {cand}"})
            banner = f"""
            <div style="margin:10px 0;padding:10px 12px;border-radius:10px;
                        background:#ecfeff;border:1px solid #bae6fd;color:#0c4a6e;
                        font-family:system-ui,Segoe UI,Inter,Roboto,Arial,sans-serif;">
              <strong>Rendered at /__render_reports__</strong><br>
              Template: <code>{cand}</code><br>
              Origin: <code>{origin}</code>
            </div>
            """
            if "<body" in html.lower():
                body_start = html.lower().find("<body")
                if body_start != -1:
                    gt = html.find(">", body_start)
                    if gt != -1:
                        html = html[: gt + 1] + banner + html[gt + 1 :]
            else:
                html = banner + html
            return HttpResponse(html)
        except Exception as e:
            last_err = e
            continue
    return HttpResponse(
        f"<pre>No reports template could be rendered.\nLast error: {last_err.__class__.__name__}: {last_err}</pre>",
        status=500,
        content_type="text/html",
    )


def __grep_soon__(request):
    if not settings.DEBUG:
        return HttpResponse("Not available when DEBUG=False.", status=404)

    patterns = [r"\bSoon\b", r"Reports\s*\(soon\)"]
    rx = re.compile("|".join(patterns), re.IGNORECASE)
    root = str(settings.BASE_DIR)
    hits = []

    for dirpath, _, filenames in os.walk(root):
        for fn in filenames:
            if not (fn.endswith(".html") or fn.endswith(".py")):
                continue
            fpath = os.path.join(dirpath, fn)
            try:
                with open(fpath, "r", encoding="utf-8", errors="ignore") as f:
                    for i, line in enumerate(f, start=1):
                        if rx.search(line):
                            hits.append({"file": os.path.relpath(fpath, root), "line_no": i, "line": line.strip()})
            except Exception:
                continue

    return JsonResponse({"root": root, "patterns": patterns, "hits": hits}, json_dumps_params={"indent": 2})


# ======================================================================================
# URL patterns
# ======================================================================================
urlpatterns: list = []

# Two-Factor (optional)
if getattr(settings, "ENABLE_2FA", False):
    urlpatterns += safe_include("", "two_factor.urls", "two_factor")

# Admin
admin_path = getattr(settings, "ADMIN_URL", "admin/")
if not admin_path.endswith("/"):
    admin_path += "/"
urlpatterns += [path(admin_path, admin.site.urls)]
if admin_path != "admin/":
    urlpatterns += [path("admin/", admin.site.urls)]

# Basics / health / robots / favicon / temporary
urlpatterns += [
    path("healthz", core_views.healthz, name="healthz_noslash"),
    path("healthz/", core_views.healthz, name="healthz"),
    path("robots.txt", robots_txt, name="robots_txt"),
    path("favicon.ico", RedirectView.as_view(url=f"{settings.STATIC_URL}favicon.ico", permanent=False)),
    path("temporary/", core_views.temporary_ok, name="temporary_ok"),
]

# Legacy static -> brand icons
urlpatterns += [
    path("static/icons/icon-192.png", RedirectView.as_view(url=_safe_static("brand/mjn-192.png"), permanent=False)),
    path("static/img/logo-32.png",  RedirectView.as_view(url=_safe_static("brand/mjn-32.png"), permanent=False)),
]

# Landing
urlpatterns += [path("", root_redirect, name="root")]

# ---------------- Accounts (ALWAYS NAMESPACED) ----------------
# Try to include the real app; otherwise provide a minimal namespaced fallback
_accounts_mod = _try_import("circuitcity.accounts.urls") or _try_import("accounts.urls")
if _accounts_mod and hasattr(_accounts_mod, "urlpatterns"):
    app_name = getattr(_accounts_mod, "app_name", "accounts")
    urlpatterns += [path("accounts/", include((_accounts_mod.urlpatterns, app_name), namespace="accounts"))]
else:
    # Minimal namespaced fallbacks so {% url 'accounts:*' %} never 500s
    accounts_fallback_patterns = [
        path("login/", auth_views.LoginView.as_view(template_name="registration/login_v11_fix.html"), name="login"),
        path("logout/", auth_views.LogoutView.as_view(next_page="/accounts/login/"), name="logout"),
        path("forgot/", core_views.feature_unavailable, name="forgot_password_request"),
        path("password/reset/", core_views.feature_unavailable, name="forgot_password_reset"),
    ]
    urlpatterns += [path("accounts/", include((accounts_fallback_patterns, "accounts"), namespace="accounts"))]

# Project-level convenient aliases
urlpatterns += [
    path("login/", _safe_redirect_to("accounts:login"), name="login"),
    path("logout/", _safe_redirect_to("accounts:logout"), name="logout"),
    path("accounts/logout/", _safe_redirect_to("accounts:logout"), name="accounts_logout"),
    path("password/forgot/", _safe_redirect_to("accounts:forgot_password_request"), name="password_forgot"),
    path("password/reset/", _safe_redirect_to("accounts:forgot_password_reset"), name="password_reset_flow"),
    path("password_reset/", _safe_redirect_to("accounts:forgot_password_reset"), name="password_reset"),
]

# Session probes
urlpatterns += [
    path("session-probe/set", session_set, name="session_probe_set"),
    path("session-probe/get", session_get, name="session_probe_get"),
]

# Time pages (updated to match inventory URL names)
urlpatterns += [
    path("time/check-in/", RedirectView.as_view(pattern_name="inventory:time_checkin", permanent=False)),
    path("time/logs/", RedirectView.as_view(pattern_name="inventory:time_logs", permanent=False)),
]

# CSV/Import hooks (if present)
export_inventory_csv = _try_from("circuitcity.inventory.views_export", "export_inventory_csv") or \
                       _try_from("inventory.views_export", "export_inventory_csv")
export_audits_csv = _try_from("circuitcity.inventory.views_export", "export_audits_csv") or \
                    _try_from("inventory.views_export", "export_audits_csv")
import_opening_stock = _try_from("circuitcity.inventory.views_import", "import_opening_stock") or \
                       _try_from("inventory.views_import", "import_opening_stock")
if export_inventory_csv:
    urlpatterns.append(path("exports/inventory.csv", export_inventory_csv, name="export_inventory_csv"))
if export_audits_csv:
    urlpatterns.append(path("exports/audits.csv", export_audits_csv, name="export_audits_csv"))
if import_opening_stock:
    urlpatterns.append(path("imports/opening-stock/", import_opening_stock, name="import_opening_stock"))

# ======================================================================================
# Response normalizer + auto-select helpers
# ======================================================================================
def _redirect_to_join():
    target = _first_working_reverse(("tenants:activate_mine", "tenants:choose_business", "tenants:join_business", "tenants:join"))
    if target:
        return redirect(target)
    return redirect("/tenants/activate-mine/")


def _looks_like_biz_loc_tuple(val):
    if not isinstance(val, tuple) or len(val) == 0:
        return False
    first = val[0]
    return not isinstance(first, (str, bytes)) and hasattr(first, "id")


def _set_active_on_request_and_session(request, biz, loc=None):
    try:
        request.active_business = biz
        request.active_business_id = getattr(biz, "id", None)
        request.session["active_business_id"] = getattr(biz, "id", None)
        request.session["biz_id"] = getattr(biz, "id", None)
        if loc:
            request.active_location = loc
            request.active_location_id = getattr(loc, "id", None)
    except Exception:
        pass


def _auto_select_single_membership(request):
    if not getattr(request, "user", None) or not request.user.is_authenticated:
        return None
    try:
        TenantsModels = _try_import("tenants.models") or _try_import("circuitcity.tenants.models")
        if not TenantsModels:
            return None

        BM = getattr(TenantsModels, "BusinessMembership", None) or getattr(TenantsModels, "Membership", None)
        Business = getattr(TenantsModels, "Business", None)
        if not BM or not Business:
            return None

        qs = BM.objects.filter(user=request.user)
        for f in ("is_active", "active", "accepted"):
            if f in [fld.name for fld in BM._meta.fields]:
                try:
                    qs = qs.filter(**{f: True})
                except Exception:
                    pass

        count = qs.count()
        if count != 1:
            return None

        m = qs.first()
        biz = getattr(m, "business", None)
        if biz:
            _set_active_on_request_and_session(request, biz)
            return biz
        return None
    except Exception:
        return None


def _normalize_response(request, resp):
    if isinstance(resp, HttpResponseBase):
        return resp

    if isinstance(resp, tuple):
        if len(resp) >= 1 and (resp[0] is None or resp[0] == ""):
            return _redirect_to_join()

        template = resp[0]
        if isinstance(template, (str, bytes)):
            context = resp[1] if len(resp) > 1 and isinstance(resp[1], dict) else {}
            http = render(request, template, context)
            if len(resp) > 2 and isinstance(resp[2], int):
                http.status_code = resp[2]
            return http
        return HttpResponse(str(resp))

    return HttpResponse(str(resp))


def _call_inventory_view_with_legacy_guard(request, view_name, *args, **kwargs):
    from inventory import views as inv
    tenants_get_active = _try_from("circuitcity.tenants.utils", "get_active_business") or \
                         _try_from("tenants.utils", "get_active_business")

    biz = getattr(request, "active_business", None)
    if not biz and tenants_get_active:
        try:
            biz = tenants_get_active(request)
            if biz:
                _set_active_on_request_and_session(request, biz)
        except Exception:
            biz = None

    if not biz:
        auto = _auto_select_single_membership(request)
        if auto:
            biz = auto

    if hasattr(inv, "_require_active_business"):
        try:
            b, l = inv._require_active_business(request)
            if b and not getattr(request, "active_business", None):
                _set_active_on_request_and_session(request, b, l)
            elif l:
                _set_active_on_request_and_session(request, getattr(request, "active_business", None), l)
        except Exception:
            pass

    view = getattr(inv, view_name)
    resp = view(request, *args, **kwargs)

    if _looks_like_biz_loc_tuple(resp):
        b = resp[0]
        l = resp[1] if len(resp) > 1 else None
        _set_active_on_request_and_session(request, b, l)
        try:
            resp = view(request, *args, **kwargs)
        except Exception:
            return _redirect_to_join()

    if isinstance(resp, tuple) and len(resp) >= 1 and (resp[0] is None or resp[0] == ""):
        return _redirect_to_join()

    return _normalize_response(request, resp)


# ======================================================================================
# Hard-bind stock list & dashboard entries
# ======================================================================================
def _stock_list_entry(request, *args, **kwargs):
    try:
        return _call_inventory_view_with_legacy_guard(request, "stock_list", *args, **kwargs)
    except Exception:
        from inventory.views import stock_list
        return _normalize_response(request, stock_list(request, *args, **kwargs))


def _inventory_dashboard_entry(request, *args, **kwargs):
    try:
        return _call_inventory_view_with_legacy_guard(request, "inventory_dashboard", *args, **kwargs)
    except Exception:
        from inventory.views import inventory_dashboard
        return _normalize_response(request, inventory_dashboard(request, *args, **kwargs))


urlpatterns += [
    path("inventory/list/", _stock_list_entry, name="inventory_stock_list"),
    re_path(r"^inventory/list/$", _stock_list_entry, name="inventory_stock_list_re"),
    path("inventory/dashboard/", _inventory_dashboard_entry, name="inventory_dashboard"),
]

# Include app urlconfs (safe)
urlpatterns += safe_include("inventory/", "inventory.urls", "inventory")
urlpatterns += safe_include("tenants/",   "tenants.urls", "tenants")
urlpatterns += safe_include("dashboard/", "dashboard.urls", "dashboard")
urlpatterns += safe_include("layby/",     "layby.urls", "layby")

# >>> Simulator (namespaced; defensive import)
_sim_urls_mod = _try_import("simulator.urls") or _try_import("circuitcity.simulator.urls")
if _sim_urls_mod and hasattr(_sim_urls_mod, "urlpatterns"):
    app_name = getattr(_sim_urls_mod, "app_name", "simulator")
    urlpatterns += [path("simulator/", include((_sim_urls_mod.urlpatterns, app_name), namespace="simulator"))]

# --- Local fallback for activate-mine if tenants urls don’t expose it yet ---
if _activate_mine_view:
    urlpatterns += [
        path("tenants/activate-mine/", _activate_mine_view, name="tenants_activate_mine_fallback"),
        path("tenants/activate/", RedirectView.as_view(url="/tenants/activate-mine/", permanent=False)),
    ]

# -------- Wallet include (try both import paths) --------
_wallet_urls_mod = _try_import("wallet.urls") or _try_import("circuitcity.wallet.urls")
if _wallet_urls_mod and hasattr(_wallet_urls_mod, "urlpatterns"):
    app_name = getattr(_wallet_urls_mod, "app_name", "wallet")
    urlpatterns += [path("wallet/", include((_wallet_urls_mod.urlpatterns, app_name), namespace="wallet"))]

# -------- Robust shim for /wallet/admin/ with DIAGNOSTICS --------
def _wallet_admin_shim(request, *args, **kwargs):
    tried = []
    last_exc_repr = None
    exports = {}

    def _attempt(modpath: str, attr: str):
        nonlocal last_exc_repr
        tried.append(f"{modpath}.{attr}")
        try:
            mod = import_module(modpath)
            exports[modpath] = [n for n in dir(mod) if n.lower().startswith(("admin", "agent", "admin_"))]
            obj = getattr(mod, attr, None)
            if obj is None:
                return None
            view_callable = getattr(obj, "as_view", None)
            return view_callable() if callable(view_callable) else obj
        except Exception as e:
            last_exc_repr = f"{e.__class__.__name__}: {e}"
            return None

    for mp, at in [
        ("wallet.views", "admin_home"),
        ("wallet.views", "AdminWalletHome"),
        ("circuitcity.wallet.views", "admin_home"),
        ("circuitcity.wallet.views", "AdminWalletHome"),
    ]:
        vc = _attempt(mp, at)
        if callable(vc):
            return vc(request, *args, **kwargs)

    details = [
        "Wallet admin is unavailable.",
        f"Tried: {', '.join(tried)}",
        f"Last import error: {last_exc_repr or '(none — modules imported but attributes missing)'}",
        f"Exports wallet.views: {', '.join(exports.get('wallet.views', [])) or '(module not importable)'}",
        f"Exports circuitcity.wallet.views: {', '.join(exports.get('circuitcity.wallet.views', [])) or '(module not importable)'}",
        "",
        "Hints:",
        "• Ensure wallet/ is on PYTHONPATH and has __init__.py",
        "• Confirm wallet/views.py defines either `AdminWalletHome` (class) or `admin_home = AdminWalletHome.as_view()`",
        "• If wallet.urls imports models that crash, fix that import so wallet.urls can be included.",
    ]
    return HttpResponse("<br>".join(details), status=404)

urlpatterns += [
    path("wallet/admin/", _wallet_admin_shim, name="wallet_admin_shim"),
    path("wallet/admin", RedirectView.as_view(url="/wallet/admin/", permanent=False)),
]

# If wallet.urls NOT included above, add a minimal namespaced fallback so `{% url 'wallet:admin_home' %}` doesn’t 500
if not _wallet_urls_mod:
    wallet_fallback_patterns = [
        path("admin/", _wallet_admin_shim, name="admin_home"),
    ]
    urlpatterns += [path("wallet/", include((wallet_fallback_patterns, "wallet"), namespace="wallet"))]

# >>> Global alias for `{% url 'wallet' %}` (legacy templates)
def _wallet_home_shim(_request):
    target = _first_working_reverse((
        "wallet:admin_home",
        "wallet:agent_wallet",
        "hq:wallet",
        "dashboard:agent_dashboard",
        "inventory:inventory_dashboard",
        "admin:index",
    ))
    return redirect(target or "/")

urlpatterns += [path("wallet/home-alias/", _wallet_home_shim, name="wallet")]

# =========================
# BILLING — ALWAYS NAMESPACED
# =========================
_billing_urls_mod = _try_import("billing.urls") or _try_import("circuitcity.billing.urls")
billing_admin_views = _try_import("billing.views_admin") or _try_import("circuitcity.billing.views_admin")

if _billing_urls_mod and hasattr(_billing_urls_mod, "urlpatterns"):
    app_name = getattr(_billing_urls_mod, "app_name", "billing")
    urlpatterns += [
        path("billing/", include((_billing_urls_mod.urlpatterns, app_name), namespace="billing"))
    ]
else:
    subs_view = getattr(billing_admin_views, "hq_subscriptions", None) if billing_admin_views else None
    if subs_view is None:
        subs_view = _wallet_home_shim  # reuse shim as generic target
    urlpatterns += [
        path(
            "billing/",
            include((
                [
                    path("hq/wallet/", _wallet_home_shim, name="wallet"),
                    path("hq/subscriptions/", subs_view, name="subscriptions"),
                    path("invoices/", lambda r: redirect("/hq/subscriptions/"), name="invoices"),
                ],
                "billing",
            ), namespace="billing"),
        )
    ]

# ---- HQ include or minimal fallback (stay strictly in HQ shell) ----
def _hq_businesses_shim(request):
    target = _first_working_reverse(("hq:businesses", "hq:subscriptions", "hq_subscriptions"))
    return redirect(target or "/hq/subscriptions/")

def _hq_invoices_shim(_request):
    target = _first_working_reverse(("hq:invoices", "hq:subscriptions", "hq_subscriptions"))
    return redirect(target or "/hq/subscriptions/")

def _hq_agents_shim(_request):
    target = _first_working_reverse(("hq:agents", "hq:subscriptions", "hq_subscriptions"))
    return redirect(target or "/hq/subscriptions/")

def _hq_home_fallback(_request):
    target = _first_working_reverse(("hq:home", "hq:subscriptions", "hq_subscriptions"))
    return redirect(target or "/hq/subscriptions/")

# Prefer the real HQ urls if present
if _try_import("hq.urls") or _try_import("circuitcity.hq.urls"):
    urlpatterns += safe_include("hq/", "hq.urls", "hq")
else:
    urlpatterns += [
        path(
            "hq/",
            include((
                [
                    path("subscriptions/", getattr(billing_admin_views, "hq_subscriptions", _hq_home_fallback), name="subscriptions"),
                    path("businesses/", _hq_businesses_shim, name="businesses"),
                    path("invoices/", _hq_invoices_shim, name="invoices"),
                    path("agents/", _hq_agents_shim, name="agents"),
                    path("", _hq_home_fallback, name="home"),
                    path("home/", _hq_home_fallback, name="home"),
                ],
                "hq",
            ), namespace="hq"),
        ),
    ]

# Optional explicit alias (kept; harmless since 'hq/' include matches earlier)
if billing_admin_views and hasattr(billing_admin_views, "hq_subscriptions"):
    urlpatterns += [path("hq/subscriptions/", billing_admin_views.hq_subscriptions, name="hq_subscriptions")]

# Global Search + Saved Views
core_search = _try_import("circuitcity.core.views_search") or _try_import("core.views_search")
core_savedview = _try_import("circuitcity.core.views_savedview") or _try_import("core.views_savedview")

def _empty_search(_req):
    return JsonResponse({"skus": [], "agents": [], "invoices": [], "transactions": []})

if core_search and hasattr(core_search, "api_global_search"):
    urlpatterns += [path("api/global-search/", core_search.api_global_search, name="api_global_search")]
else:
    urlpatterns += [path("api/global-search/", _empty_search, name="api_global_search")]

if core_savedview and hasattr(core_savedview, "api_saved_views"):
    urlpatterns += [path("api/saved-views/<str:scope>/", core_savedview.api_saved_views, name="api_saved_views")]

# DEBUG-only probes
if settings.DEBUG:
    urlpatterns += [
        path("__whoami__", __whoami__, name="__whoami__"),
        path("__render_login__", __render_login__, name="__render_login__"),
        path("__render_reports__", __render_reports__, name="__render_reports__"),
        path("__grep_soon__", __grep_soon__, name="__grep_soon__"),
    ]

# Back-compat URL names expected by older templates
urlpatterns += [
    path("stock/in/",  RedirectView.as_view(pattern_name="inventory:scan_in",  permanent=False), name="stock_in"),
    path("stock/out/", RedirectView.as_view(pattern_name="inventory:scan_sold", permanent=False), name="stock_out"),
    path("stock/list/", RedirectView.as_view(pattern_name="inventory:stock_list", permanent=False), name="stock_list"),
]

# Back-compat for 'stock_trends'
def _stock_trends_shim(_request):
    target = _first_working_reverse((
        "inventory:stock_trends",
        "inventory:restock_heatmap",
        "inventory:inventory_dashboard",
        "inventory:stock_list",
        "dashboard:home",
    ))
    return redirect(target or "/inventory/")

urlpatterns += [path("stock/trends/", _stock_trends_shim, name="stock_trends")]

# Convenience short paths
urlpatterns += [
    path("sell/",        RedirectView.as_view(pattern_name="inventory:scan_sold", permanent=False), name="sell_short"),
    path("sell/quick/",  RedirectView.as_view(pattern_name="inventory:sell_quick", permanent=False), name="sell_quick_short"),
    path("scan/",        RedirectView.as_view(pattern_name="inventory:scan_sold", permanent=False), name="scan_short"),
    path("stock/",       RedirectView.as_view(pattern_name="inventory:stock_list", permanent=False), name="stock_short"),
]

# Legacy API path aliases for restock heatmap
urlpatterns += [
    path("inventory/restock-heatmap/", RedirectView.as_view(url="/inventory/api/restock-heatmap/", permanent=False)),
    path("inventory/api/restock_heatmap/", RedirectView.as_view(url="/inventory/api/restock-heatmap/", permanent=False)),
]

# Legacy API path alias for stock status (underscore -> hyphen)
urlpatterns += [
    path("inventory/api/stock_status/", RedirectView.as_view(url="/inventory/api/stock-status/", permanent=False)),
]

# ===== Product API aliases & fallbacks =====
urlpatterns += [
    path(
        "inventory/api/product/update_price/",
        RedirectView.as_view(url="/inventory/api/product/update-price/", permanent=False),
    ),
]

# Friendly fallbacks for unfinished endpoints if app route is missing
try:
    inv_urls_mod = _try_import("inventory.urls") or _try_import("circuitcity.inventory.urls")
    has_heatmap = has_stock_status = False
    has_prod_create = has_prod_update = False
    if inv_urls_mod and hasattr(inv_urls_mod, "urlpatterns"):
        has_heatmap = _patterns_have_name(inv_urls_mod.urlpatterns, "restock_heatmap_api")
        has_stock_status = _patterns_have_name(inv_urls_mod.urlpatterns, "api_stock_status")
        has_prod_create = _patterns_have_name(inv_urls_mod.urlpatterns, "api_product_create")
        has_prod_update = _patterns_have_name(inv_urls_mod.urlpatterns, "api_product_update_price")

    if not has_heatmap:
        urlpatterns += [path("inventory/api/restock-heatmap/", core_views.feature_unavailable, name="restock_heatmap_api")]
    if not has_stock_status:
        urlpatterns += [path("inventory/api/stock-status/", core_views.feature_unavailable, name="api_stock_status")]

    if not has_prod_create:
        _prod_create_view = _try_from("inventory.api_views", "api_product_create") or \
                            _try_from("circuitcity.inventory.api_views", "api_product_create")
        urlpatterns += [
            path("inventory/api/product/create/", _prod_create_view or core_views.feature_unavailable, name="api_product_create")
        ]
    if not has_prod_update:
        _prod_update_view = _try_from("inventory.api_views", "api_product_update_price") or \
                            _try_from("circuitcity.inventory.api_views", "api_product_update_price")
        urlpatterns += [
            path("inventory/api/product/update-price/", _prod_update_view or core_views.feature_unavailable, name="api_product_update_price")
        ]
except Exception:
    urlpatterns += [path("inventory/api/restock-heatmap/", core_views.feature_unavailable, name="restock_heatmap_api")]
    urlpatterns += [path("inventory/api/stock-status/", core_views.feature_unavailable, name="api_stock_status")]
    _prod_create_view = _try_from("inventory.api_views", "api_product_create") or \
                        _try_from("circuitcity.inventory.api_views", "api_product_create")
    _prod_update_view = _try_from("inventory.api_views", "api_product_update_price") or \
                        _try_from("circuitcity.inventory.api_views", "api_product_update_price")
    urlpatterns += [
        path("inventory/api/product/create/", _prod_create_view or core_views.feature_unavailable, name="api_product_create"),
        path("inventory/api/product/update-price/", _prod_update_view or core_views.feature_unavailable, name="api_product_update_price"),
    ]

# Static / media in DEBUG
if settings.DEBUG:
    urlpatterns += static(settings.MEDIA_URL, document_root=settings.MEDIA_ROOT)
    urlpatterns += static(settings.STATIC_URL, document_root=settings.STATIC_ROOT)

# --- Final safety: flatten any accidental nested lists to avoid resolver crashes ---
def _flatten_urlpatterns(items):
    flat = []
    for it in items:
        if isinstance(it, (list, tuple)):
            flat.extend(_flatten_urlpatterns(list(it)))
        else:
            flat.append(it)
    return flat

urlpatterns = _flatten_urlpatterns(urlpatterns)

# ======================================================================================
# Error handlers
# ======================================================================================
handler404 = "cc.views.page_not_found"
handler500 = "cc.views.server_error"<|MERGE_RESOLUTION|>--- conflicted
+++ resolved
@@ -51,10 +51,7 @@
         if not hasattr(mod, "urlpatterns"):
             log.error("URLConf %s has no urlpatterns; skipping include.", module_path)
             return []
-<<<<<<< HEAD
-=======
         # choose an app_name (prefer module.app_name, else provided namespace, else last module segment)
->>>>>>> ba39f558
         app_name = getattr(mod, "app_name", None) or namespace or module_path.rsplit(".", 1)[0].split(".")[-1]
         inc = include((mod.urlpatterns, app_name), namespace=namespace or app_name)
         return [path(prefix, inc)]
@@ -79,13 +76,9 @@
 
 
 def _first_working_reverse(names: tuple[str, ...]) -> str | None:
-<<<<<<< HEAD
-    """Return the **URL path** of the first reversable name."""
-=======
     """
     Returns the **URL path** of the first reversable name, not the name itself.
     """
->>>>>>> ba39f558
     for n in names:
         try:
             return reverse(n)
@@ -213,12 +206,7 @@
     except Exception as e:
         data["LOGIN_TEMPLATE_ORIGIN"] = f"(not found) {e.__class__.__name__}: {e}"
 
-<<<<<<< HEAD
-    # FIXED: normal loop (no invalid 'as list[str]' syntax)
-    for cand in data["REPORTS_TEMPLATES_CHECKED"]:
-=======
     for cand in data["REPORTS_TEMPLATES_CHECKED"] as list[str]:
->>>>>>> ba39f558
         try:
             rt = get_template(cand)
             data["REPORTS_TEMPLATE_FOUND"] = {
